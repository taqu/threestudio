--- conflicted
+++ resolved
@@ -7,8 +7,6 @@
 from threestudio.systems.base import BaseSystem
 from threestudio.utils.ops import binary_cross_entropy, dot
 from threestudio.utils.typing import *
-
-__all__ = ["ScoreJacobianChaining"]
 
 
 @threestudio.register("sjc-system")
@@ -51,11 +49,7 @@
         }
         if decode:
             out["decoded_rgb"] = self.guidance.decode_latents(
-<<<<<<< HEAD
-                out["comp_rgb"].permute(0, 3, 1, 2)
-=======
                 out["comp_rgb"].permute(0, 3, 1, 2), latent_height=128, latent_width=128
->>>>>>> 56ea5c45
             ).permute(0, 2, 3, 1)
         return out
 
@@ -70,14 +64,11 @@
         self.prompt_processor = threestudio.find(self.cfg.prompt_processor_type)(
             self.cfg.prompt_processor
         )
-<<<<<<< HEAD
-=======
 
     def on_test_start(self) -> None:
         # check if guidance is initialized, such as when loading from checkpoint
         if not hasattr(self, "guidance"):
             self.guidance = threestudio.find(self.cfg.guidance_type)(self.cfg.guidance)
->>>>>>> 56ea5c45
 
     def training_step(self, batch, batch_idx):
         out = self(batch)
@@ -112,15 +103,6 @@
             border_depth_mean = (comp_depth.sum() - center_depth.sum()) / (
                 h * w - center_h * center_w
             )
-<<<<<<< HEAD
-            loss_depth = -torch.log(
-                center_depth_mean - border_depth_mean + 1e-6
-            ) * self.C(self.cfg.loss.lambda_depth)
-
-            self.log("train/loss_depth", loss_depth)
-            if center_depth_mean > border_depth_mean:
-                loss += loss_depth
-=======
             log_input = center_depth_mean - border_depth_mean + 1e-12
             loss_depth = (
                 torch.sign(log_input)
@@ -130,7 +112,6 @@
 
             self.log("train/loss_depth", loss_depth)
             loss += loss_depth
->>>>>>> 56ea5c45
 
         for name, value in self.cfg.loss.items():
             self.log(f"train_params/{name}", self.C(value))
@@ -181,10 +162,7 @@
                     "kwargs": {"cmap": "spectral", "data_range": (0, 1)},
                 },
             ],
-<<<<<<< HEAD
-=======
             align=512,
->>>>>>> 56ea5c45
         )
 
     def on_validation_epoch_end(self):
@@ -219,10 +197,7 @@
                     "kwargs": {"cmap": None, "data_range": (0, 1)},
                 },
             ],
-<<<<<<< HEAD
-=======
             align=1024,
->>>>>>> 56ea5c45
         )
 
     def on_test_epoch_end(self):

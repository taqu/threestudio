from dataclasses import dataclass, field

import torch

import threestudio
from threestudio.systems.base import BaseSystem
from threestudio.utils.ops import binary_cross_entropy, dot
from threestudio.utils.typing import *



@threestudio.register("dreamfusion-system")
class DreamFusion(BaseSystem):
    @dataclass
    class Config(BaseSystem.Config):
        geometry_type: str = "implicit-volume"
        geometry: dict = field(default_factory=dict)
        material_type: str = "diffuse-with-point-light-material"
        material: dict = field(default_factory=dict)
        background_type: str = "neural-environment-map-background"
        background: dict = field(default_factory=dict)
        renderer_type: str = "nerf-volume-renderer"
        renderer: dict = field(default_factory=dict)
        guidance_type: str = "stable-diffusion-guidance"
        guidance: dict = field(default_factory=dict)
        prompt_processor_type: str = "dreamfusion-prompt-processor"
        prompt_processor: dict = field(default_factory=dict)

    cfg: Config

    def configure(self):
        self.geometry = threestudio.find(self.cfg.geometry_type)(self.cfg.geometry)
        self.material = threestudio.find(self.cfg.material_type)(self.cfg.material)
        self.background = threestudio.find(self.cfg.background_type)(
            self.cfg.background
        )
        self.renderer = threestudio.find(self.cfg.renderer_type)(
            self.cfg.renderer,
            geometry=self.geometry,
            material=self.material,
            background=self.background,
        )
        # self.automatic_optimization = False

    def forward(self, batch: Dict[str, Any]) -> Dict[str, Any]:
        render_out = self.renderer(**batch)
        return {
            **render_out,
        }

    def on_fit_start(self) -> None:
        """
        Initialize guidance and prompt processor in this hook:
        (1) excluded from optimizer parameters (this hook executes after optimizer is initialized)
        (2) only used in training
        To avoid being saved to checkpoints, see on_save_checkpoint below.
        """
        self.guidance = threestudio.find(self.cfg.guidance_type)(self.cfg.guidance)
        self.prompt_processor = threestudio.find(self.cfg.prompt_processor_type)(
            self.cfg.prompt_processor
        )

    def training_step(self, batch, batch_idx):
        out = self(batch)
        text_embeddings = self.prompt_processor(**batch)
        guidance_out = self.guidance(
            out["comp_rgb"], text_embeddings, rgb_as_latents=False
        )

        loss = 0.0

        loss += guidance_out["sds"] * self.C(self.cfg.loss.lambda_sds)

        if self.C(self.cfg.loss.lambda_orient) > 0:
            if "normal" not in out:
                raise ValueError(
                    "Normal is required for orientation loss, no normal is found in the output."
                )
            loss_orient = (
                out["weights"].detach()
                * dot(out["normal"], out["t_dirs"]).clamp_min(0.0) ** 2
            ).sum() / (out["opacity"] > 0).sum()
            self.log("train/loss_orient", loss_orient)
            loss += loss_orient * self.C(self.cfg.loss.lambda_orient)

<<<<<<< HEAD
=======
        # distortion loss proposed in MipNeRF360
        # an efficient implementation from https://github.com/sunset1995/torch_efficient_distloss
        if self.C(self.cfg.loss.lambda_distortion) > 0:
            from torch_efficient_distloss import flatten_eff_distloss

            loss_distortion = flatten_eff_distloss(
                out["weights"][..., 0],
                out["t_points"][..., 0],
                out["t_intervals"][..., 0],
                out["ray_indices"],
            )
            self.log("train/loss_distortion", loss_distortion)
            loss += loss_distortion * self.C(self.cfg.loss.lambda_distortion)

>>>>>>> 56ea5c45
        loss_sparsity = (out["opacity"] ** 2 + 0.01).sqrt().mean()
        self.log("train/loss_sparsity", loss_sparsity)
        loss += loss_sparsity * self.C(self.cfg.loss.lambda_sparsity)

        opacity_clamped = out["opacity"].clamp(1.0e-3, 1.0 - 1.0e-3)
        loss_opaque = binary_cross_entropy(opacity_clamped, opacity_clamped)
        self.log("train/loss_opaque", loss_opaque)
        loss += loss_opaque * self.C(self.cfg.loss.lambda_opaque)

        for name, value in self.cfg.loss.items():
            self.log(f"train_params/{name}", self.C(value))

        return {"loss": loss}
<<<<<<< HEAD

    def validation_step(self, batch, batch_idx):
        out = self(batch)
=======
        # self.manual_backward(loss)
        # opt.step()
        # sch = self.lr_schedulers()
        # sch.step()

    def validation_step(self, batch, batch_idx):
        out = self(batch)
        self.save_json(
            f"it{self.global_step}-{batch_idx}.json",
            {
                "elevation": batch["elevation"].tolist(),
                "azimuth": batch["azimuth"].tolist(),
            },
        )
>>>>>>> 56ea5c45
        self.save_image_grid(
            f"it{self.global_step}-{batch_idx}.png",
            [
                {
                    "type": "rgb",
                    "img": out["comp_rgb"][0],
                    "kwargs": {"data_format": "HWC"},
                },
            ]
            + (
                [
                    {
                        "type": "rgb",
                        "img": out["comp_normal"][0],
                        "kwargs": {"data_format": "HWC", "data_range": (0, 1)},
                    }
                ]
                if "comp_normal" in out
                else []
            )
            + [
                {
                    "type": "grayscale",
                    "img": out["opacity"][0, :, :, 0],
                    "kwargs": {"cmap": None, "data_range": (0, 1)},
                },
            ],
        )

    def on_validation_epoch_end(self):
        pass

    def test_step(self, batch, batch_idx):
<<<<<<< HEAD
        out = self(batch)
=======
        # return
        out = self(batch)
        self.save_json(
            f"it{self.global_step}-test/{batch_idx}.json",
            {
                "elevation": batch["elevation"].tolist(),
                "azimuth": batch["azimuth"].tolist(),
            },
        )
>>>>>>> 56ea5c45
        self.save_image_grid(
            f"it{self.global_step}-test/{batch_idx}.png",
            [
                {
                    "type": "rgb",
                    "img": out["comp_rgb"][0],
                    "kwargs": {"data_format": "HWC"},
                },
            ]
            + (
                [
                    {
                        "type": "rgb",
                        "img": out["comp_normal"][0],
                        "kwargs": {"data_format": "HWC", "data_range": (0, 1)},
                    }
                ]
                if "comp_normal" in out
                else []
            )
            + [
                {
                    "type": "grayscale",
                    "img": out["opacity"][0, :, :, 0],
                    "kwargs": {"cmap": None, "data_range": (0, 1)},
                },
            ],
        )

    def on_test_epoch_end(self):
<<<<<<< HEAD
        mesh = self.geometry.isosurface()
        self.save_mesh(f"mesh.obj", mesh.v_pos, mesh.t_pos_idx)
=======
        # import pdb; pdb.set_trace();
        # mesh = self.geometry.isosurface()
        # self.save_mesh(f"mesh.obj", mesh.v_pos, mesh.t_pos_idx)
        # return
>>>>>>> 56ea5c45
        self.save_img_sequence(
            f"it{self.global_step}-test",
            f"it{self.global_step}-test",
            "(\d+)\.png",
            save_format="mp4",
            fps=30,
        )

    def on_save_checkpoint(self, checkpoint: Dict[str, Any]) -> None:
        # remove stable diffusion weights
        # TODO: better way?
        checkpoint["state_dict"] = {
            k: v
            for k, v in checkpoint["state_dict"].items()
            if k.split(".")[0] not in ["prompt_processor", "guidance"]
        }
        return super().on_save_checkpoint(checkpoint)

    def on_before_optimizer_step(self, optimizer):
        # Compute the 2-norm for each layer
        # If using mixed precision, the gradients are already unscaled here
        # debug use
        pass
        # from lightning.pytorch.utilities import grad_norm
        # norms = grad_norm(self.geometry, norm_type=2)
        # print(norms)<|MERGE_RESOLUTION|>--- conflicted
+++ resolved
@@ -83,23 +83,6 @@
             self.log("train/loss_orient", loss_orient)
             loss += loss_orient * self.C(self.cfg.loss.lambda_orient)
 
-<<<<<<< HEAD
-=======
-        # distortion loss proposed in MipNeRF360
-        # an efficient implementation from https://github.com/sunset1995/torch_efficient_distloss
-        if self.C(self.cfg.loss.lambda_distortion) > 0:
-            from torch_efficient_distloss import flatten_eff_distloss
-
-            loss_distortion = flatten_eff_distloss(
-                out["weights"][..., 0],
-                out["t_points"][..., 0],
-                out["t_intervals"][..., 0],
-                out["ray_indices"],
-            )
-            self.log("train/loss_distortion", loss_distortion)
-            loss += loss_distortion * self.C(self.cfg.loss.lambda_distortion)
-
->>>>>>> 56ea5c45
         loss_sparsity = (out["opacity"] ** 2 + 0.01).sqrt().mean()
         self.log("train/loss_sparsity", loss_sparsity)
         loss += loss_sparsity * self.C(self.cfg.loss.lambda_sparsity)
@@ -113,26 +96,9 @@
             self.log(f"train_params/{name}", self.C(value))
 
         return {"loss": loss}
-<<<<<<< HEAD
 
     def validation_step(self, batch, batch_idx):
         out = self(batch)
-=======
-        # self.manual_backward(loss)
-        # opt.step()
-        # sch = self.lr_schedulers()
-        # sch.step()
-
-    def validation_step(self, batch, batch_idx):
-        out = self(batch)
-        self.save_json(
-            f"it{self.global_step}-{batch_idx}.json",
-            {
-                "elevation": batch["elevation"].tolist(),
-                "azimuth": batch["azimuth"].tolist(),
-            },
-        )
->>>>>>> 56ea5c45
         self.save_image_grid(
             f"it{self.global_step}-{batch_idx}.png",
             [
@@ -166,19 +132,7 @@
         pass
 
     def test_step(self, batch, batch_idx):
-<<<<<<< HEAD
         out = self(batch)
-=======
-        # return
-        out = self(batch)
-        self.save_json(
-            f"it{self.global_step}-test/{batch_idx}.json",
-            {
-                "elevation": batch["elevation"].tolist(),
-                "azimuth": batch["azimuth"].tolist(),
-            },
-        )
->>>>>>> 56ea5c45
         self.save_image_grid(
             f"it{self.global_step}-test/{batch_idx}.png",
             [
@@ -209,15 +163,8 @@
         )
 
     def on_test_epoch_end(self):
-<<<<<<< HEAD
         mesh = self.geometry.isosurface()
         self.save_mesh(f"mesh.obj", mesh.v_pos, mesh.t_pos_idx)
-=======
-        # import pdb; pdb.set_trace();
-        # mesh = self.geometry.isosurface()
-        # self.save_mesh(f"mesh.obj", mesh.v_pos, mesh.t_pos_idx)
-        # return
->>>>>>> 56ea5c45
         self.save_img_sequence(
             f"it{self.global_step}-test",
             f"it{self.global_step}-test",
